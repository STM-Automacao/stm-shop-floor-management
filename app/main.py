--- conflicted
+++ resolved
@@ -9,7 +9,6 @@
 
 import logging
 import os
-import traceback
 from threading import Lock
 
 import dash_bootstrap_components as dbc
@@ -55,8 +54,7 @@
             last_month_ind.save_last_month_data()
     # pylint: disable=W0718
     except Exception as err:
-        print(f"Erro em update_last_month: {err}")
-        traceback.print_exc()
+        logging.error("Erro ao executar update de last month: %s", err)
 
 
 def update_big_data():
@@ -66,40 +64,8 @@
     Esta função chama o método save_big_data para salvar os dados grandes.
 
     """
-<<<<<<< HEAD
-    try:
-        with lock:
-        big_data = BigData()
-        big_data.save_big_data()
-    # pylint: disable=W0718
-    except Exception as err:
-        print(f"Erro em update_big_data: {err}")
-        traceback.print_exc()
-
-
-def update_cache():
-    """
-    Atualiza cache
-    """
-    try:
-        cache.update_cache()
-    # pylint: disable=W0718
-    except Exception as err:
-        print(f"Erro em update_cache: {err}")
-        traceback.print_exc()
-
-
-def cache_daily_data():
-    """
-    Função que atualiza o cache diariamente.
-    """
-    try:
-        cache.cache_daily_data()
-    # pylint: disable=W0718
-    except Exception as err:
-        print(f"Erro em cache_daily_data: {err}")
-        traceback.print_exc()
-=======
+    logger = logging.getLogger("update_big_data").setLevel(logging.DEBUG)
+
     logging.info("Iniciando update de big data")
     try:
         with lock:
@@ -109,7 +75,28 @@
     # pylint: disable=W0718
     except Exception as err:
         logging.error("Erro ao executar update de big data: %s", err)
->>>>>>> 310747d1
+
+
+def update_cache():
+    """
+    Atualiza cache
+    """
+    try:
+        cache.update_cache()
+    # pylint: disable=W0718
+    except Exception as err:
+        logging.error("Erro ao executar update de cache: %s", err)
+
+
+def cache_daily_data():
+    """
+    Função que atualiza o cache diariamente.
+    """
+    try:
+        cache.cache_daily_data()
+    # pylint: disable=W0718
+    except Exception as err:
+        logging.error("Erro ao executar update daily data: %s", err)
 
 
 scheduler = BackgroundScheduler()
@@ -233,10 +220,8 @@
         "/3": all_tabs[:4],
         "/4": [all_tabs[0], all_tabs[4]] + all_tabs[1:4],
         "/5": all_tabs,
-<<<<<<< HEAD
+
         "/pcp": all_tabs[-1],
-=======
->>>>>>> 310747d1
     }
 
     return dbc.Tabs(tabs.get(pathname, all_tabs[0]))
@@ -343,28 +328,6 @@
     )
 
 
-<<<<<<< HEAD
-=======
-@callback(
-    Output("is-data-store", "data"),
-    Input("is-data-store", "data"),
-)
-def update_is_data_store(data):
-    """
-    Função que atualiza o store com os dados do banco de dados.
-    Utiliza dados do cache para agilizar o carregamento.
-    """
-    if data is False:
-        cache.update_cache()
-        update_last_month()
-        update_big_data()
-
-        return True
-
-    return True
-
-
->>>>>>> 310747d1
 # ================================================================================================ #
 #                                                RUN                                               #
 # ================================================================================================ #
